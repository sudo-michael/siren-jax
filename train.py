--- conflicted
+++ resolved
@@ -10,11 +10,7 @@
 
     parser.add_argument('--file', type=str, help="location of the file", required=True)
     parser.add_argument('--nc', type=int, default=3, help="number of channels of input image. if the source is color (3) and --nc is 1, then the source is converted to gray scale")
-<<<<<<< HEAD
-    parser.add_argument('--type', type=str, default="normal", choices=["normal", "gradient", "laplace"], help="training image type")
-=======
     parser.add_argument('--type', type=str, default="normal", choices=["normal", "gradient", "laplacian"], help="training image type")
->>>>>>> 75d87432
     parser.add_argument('--size', type=int, default=256, help="resize the image to this (squre) shape. 0 if not goint go resize")
     parser.add_argument('--batch_size', type=int, default=16384, help="the size of batches. 0 for single batch")
     parser.add_argument('--epoch', type=int, default=10000, help="number of epochs")
